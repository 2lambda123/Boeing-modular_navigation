--- conflicted
+++ resolved
@@ -93,9 +93,5 @@
     )
     app_run.start()
 
-<<<<<<< HEAD
-    #app.run(host='0.0.0.0', port=RESOURCE_PORT)
-=======
     # app.run(host='0.0.0.0', port=RESOURCE_PORT)
->>>>>>> 9cdd3f53
     rclpy.spin(map_manager_node)  # This one doesnt get called