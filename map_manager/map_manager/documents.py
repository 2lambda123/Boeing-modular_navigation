--- conflicted
+++ resolved
@@ -275,11 +275,7 @@
         # type: () -> OccupancyGridMsg
         self.image.seek(0)
         return OccupancyGridMsg(
-<<<<<<< HEAD
-            #header=Header(seq=0, stamp=rospy.Time.now(), frame_id='map'),
-=======
             # header=Header(seq=0, stamp=rospy.Time.now(), frame_id='map'),
->>>>>>> 9cdd3f53
             header=Header(  # seq=0,
                 stamp=node.get_clock().now().to_msg(),
                 frame_id='map'),
