#include <gridmap/layers/obstacle_layer.h>
#include <gridmap/params.h>

#include <opencv2/imgproc.hpp>

#include <pluginlib/class_list_macros.h>

PLUGINLIB_EXPORT_CLASS(gridmap::ObstacleLayer, gridmap::Layer)

namespace gridmap
{

namespace
{

std::unordered_map<std::string, std::shared_ptr<gridmap::DataSource>>
    loadDataSources(XmlRpc::XmlRpcValue parameters, const std::string& global_frame,
                    pluginlib::ClassLoader<gridmap::DataSource>& loader,
                    const std::shared_ptr<tf2_ros::Buffer>& tf_buffer)
{
    std::unordered_map<std::string, std::shared_ptr<gridmap::DataSource>> plugin_ptrs;
    const std::string param_name = "data_sources";
    if (parameters.hasMember(param_name))
    {
        XmlRpc::XmlRpcValue& value = parameters[param_name];
        if (value.getType() != XmlRpc::XmlRpcValue::TypeArray)
        {
            throw std::runtime_error(param_name + " has incorrect type, expects a TypeArray");
        }

        for (int32_t i = 0; i < value.size(); ++i)
        {
            std::string pname = static_cast<std::string>(value[i]["name"]);
            std::string type = static_cast<std::string>(value[i]["type"]);

            try
            {
                ROS_INFO_STREAM("Loading plugin: " << pname << " type: " << type);
                std::shared_ptr<gridmap::DataSource> plugin_ptr =
                    std::shared_ptr<gridmap::DataSource>(loader.createUnmanagedInstance(type));
                XmlRpc::XmlRpcValue params = parameters[pname];
                plugin_ptr->initialize(pname, global_frame, params, tf_buffer);
                plugin_ptrs[pname] = plugin_ptr;
            }
            catch (const pluginlib::PluginlibException& e)
            {
                throw std::runtime_error("Exception while loading plugin '" + pname + "': " + std::string(e.what()));
            }
            catch (const std::exception& e)
            {
                throw std::runtime_error("Exception while loading plugin '" + pname + "': " + std::string(e.what()));
            }
        }
    }

    return plugin_ptrs;
}
}

ObstacleLayer::ObstacleLayer()
    : ds_loader_("gridmap", "gridmap::DataSource"), debug_viz_running_(false), time_decay_running_(false)
{
}

ObstacleLayer::~ObstacleLayer()
{
    debug_viz_running_ = false;
    time_decay_running_ = false;
    if (time_decay_ && time_decay_thread_.joinable())
        time_decay_thread_.join();
    if (debug_viz_ && debug_viz_thread_.joinable())
        debug_viz_thread_.join();
}

void ObstacleLayer::draw(OccupancyGrid& grid)
{
    const auto lock = probability_grid_->getLock();
    const int size = dimensions().cells();
    for (int index = 0; index < size; ++index)
    {
        grid.cells()[index] = probability_grid_->occupied(index) ? OccupancyGrid::OCCUPIED : OccupancyGrid::FREE;
    }
}

void ObstacleLayer::draw(OccupancyGrid& grid, const AABB& bb)
{
    const auto lock = probability_grid_->getLock();
    const int y_size = bb.roi_start.y() + bb.roi_size.y();
    for (int y = bb.roi_start.y(); y < y_size; y++)
    {
        const int index_start = dimensions().size().x() * y + bb.roi_start.x();
        const int index_end = dimensions().size().x() * y + bb.roi_start.x() + bb.roi_size.x();
        for (int index = index_start; index < index_end; ++index)
        {
            grid.cells()[index] = probability_grid_->occupied(index) ? OccupancyGrid::OCCUPIED : OccupancyGrid::FREE;
        }
    }
}

void ObstacleLayer::update(OccupancyGrid& grid)
{
    const auto lock = probability_grid_->getLock();
    const int size = dimensions().cells();
    for (int index = 0; index < size; ++index)
    {
        if (probability_grid_->occupied(index))
        {
            grid.cells()[index] = OccupancyGrid::OCCUPIED;
        }
    }
}

void ObstacleLayer::update(OccupancyGrid& grid, const AABB& bb)
{
    const auto lock = probability_grid_->getLock();
    const int y_size = bb.roi_start.y() + bb.roi_size.y();
    for (int y = bb.roi_start.y(); y < y_size; y++)
    {
        const int index_start = dimensions().size().x() * y + bb.roi_start.x();
        const int index_end = dimensions().size().x() * y + bb.roi_start.x() + bb.roi_size.x();
        for (int index = index_start; index < index_end; ++index)
        {
            if (probability_grid_->occupied(index))
                grid.cells()[index] = OccupancyGrid::OCCUPIED;
        }
    }
}

void ObstacleLayer::onInitialize(const XmlRpc::XmlRpcValue& parameters)
{

    clamping_thres_min_ =
        get_config_with_default_warn<double>(parameters, "clamping_thres_min", 0.1192, XmlRpc::XmlRpcValue::TypeDouble);
    clamping_thres_max_ =
        get_config_with_default_warn<double>(parameters, "clamping_thres_max", 0.971, XmlRpc::XmlRpcValue::TypeDouble);
    occ_prob_thres_ =
        get_config_with_default_warn<double>(parameters, "occ_prob_thres", 0.8, XmlRpc::XmlRpcValue::TypeDouble);

    time_decay_ = get_config_with_default_warn<bool>(parameters, "time_decay", false, XmlRpc::XmlRpcValue::TypeBoolean);
    if (time_decay_)
    {
        time_decay_frequency_ = get_config_with_default_warn<double>(parameters, "time_decay_frequency", 1.0 / 30.0,
                                                                     XmlRpc::XmlRpcValue::TypeDouble);
        ROS_ASSERT(time_decay_frequency_ > 0);
        alpha_decay_ = get_config_with_default_warn<double>(parameters, "alpha_decay", alpha_decay_,
                                                            XmlRpc::XmlRpcValue::TypeDouble);
    }

    data_sources_ = loadDataSources(parameters, globalFrame(), ds_loader_, tfBuffer());

    debug_viz_ = get_config_with_default_warn<bool>(parameters, "debug_viz", true, XmlRpc::XmlRpcValue::TypeBoolean);
    if (debug_viz_)
    {
        debug_viz_rate_ =
            get_config_with_default_warn<double>(parameters, "debug_viz_rate", 4.0, XmlRpc::XmlRpcValue::TypeDouble);
        ROS_ASSERT(debug_viz_rate_ > 0);
    }
}

void ObstacleLayer::onMapChanged(const nav_msgs::OccupancyGrid&)
{
    probability_grid_ =
        std::make_shared<ProbabilityGrid>(dimensions(), clamping_thres_min_, clamping_thres_max_, occ_prob_thres_);

    for (auto plugin : data_sources_)
    {
        plugin.second->setMapData(probability_grid_);
    }

    if (debug_viz_)
    {
        ros::NodeHandle nh(name());
        debug_viz_pub_ = nh.advertise<nav_msgs::OccupancyGrid>("costmap", 1);
        if (debug_viz_running_)
        {
            debug_viz_running_ = false;
            time_decay_thread_.join();
        }
        debug_viz_running_ = true;
        debug_viz_thread_ = std::thread(&ObstacleLayer::debugVizThread, this, debug_viz_rate_);
    }

    if (time_decay_)
    {
        if (time_decay_running_)
        {
            time_decay_running_ = false;
            time_decay_thread_.join();
        }
        time_decay_running_ = true;
        time_decay_thread_ = std::thread(&ObstacleLayer::timeDecayThread, this, time_decay_frequency_, alpha_decay_);
    }
}

void ObstacleLayer::clearRadius(const Eigen::Vector2i& cell_index, const int cell_radius)
{
    auto lock = probability_grid_->getLock();
    cv::Mat cv_im = cv::Mat(probability_grid_->dimensions().size().y(), probability_grid_->dimensions().size().x(),
                            CV_64F, reinterpret_cast<void*>(probability_grid_->cells().data()));
    cv::circle(cv_im, cv::Point(cell_index.x(), cell_index.y()), cell_radius,
               cv::Scalar(probability_grid_->clampingThresMinLog()));
}

void ObstacleLayer::debugVizThread(const double frequency)
{
    nav_msgs::OccupancyGrid grid;
    grid.header.frame_id = globalFrame();
    grid.info.resolution = probability_grid_->dimensions().resolution();
    grid.info.origin.orientation.w = 1.0;

    const int size_x = 400;
    const int size_y = 400;

    grid.info.width = size_x;
    grid.info.height = size_y;

    ros::Rate rate(frequency);
    while (debug_viz_running_ && ros::ok())
    {
        if (debug_viz_pub_.getNumSubscribers() != 0)
        {
            try
            {
                // Get robot pose
                const geometry_msgs::TransformStamped tr =
                    tfBuffer()->lookupTransform(globalFrame(), "base_link", ros::Time(0));

                const Eigen::Array2i robot_map = probability_grid_->dimensions().getCellIndex(
                    {tr.transform.translation.x, tr.transform.translation.y});

                const int top_left_x = std::max(0, robot_map.x() - size_x / 2);
                const int top_left_y = std::max(0, robot_map.y() - size_y / 2);

                const int actual_size_x =
                    std::min(probability_grid_->dimensions().size().x() - 1, top_left_x + size_x) - top_left_x;
                const int actual_size_y =
                    std::min(probability_grid_->dimensions().size().y() - 1, top_left_x + size_y) - top_left_y;

                const std::size_t capacity = actual_size_x * actual_size_y;
                if (grid.data.size() != capacity)
                    grid.data.resize(capacity);

<<<<<<< HEAD
            if (top_left_x >= 0 && top_left_y >= 0)
            {
                auto lock = probability_grid_->getLock();

                int8_t max = 0;

                int roi_index = 0;
                const int y_size = top_left_y + size_y;
                for (int y = top_left_y; y < y_size; y++)
                {
                    const int index_start = probability_grid_->dimensions().size().x() * y + top_left_x;
                    const int index_end = index_start + size_x;
=======
                grid.info.origin.position.x = probability_grid_->dimensions().origin().x() +
                                              top_left_x * probability_grid_->dimensions().resolution();
                grid.info.origin.position.y = probability_grid_->dimensions().origin().y() +
                                              top_left_y * probability_grid_->dimensions().resolution();

                grid.header.stamp = ros::Time::now();

                auto lock = probability_grid_->getLock();

                int roi_index = 0;
                const int y_size = top_left_y + actual_size_y;
                for (int y = top_left_y; y < y_size; y++)
                {
                    const int index_start = probability_grid_->dimensions().size().x() * y + top_left_x;
                    const int index_end = index_start + actual_size_x;
>>>>>>> 69ff581e
                    for (int index = index_start; index < index_end; ++index)
                    {
                        grid.data[roi_index] =
                            static_cast<int8_t>(probability(probability_grid_->cells()[index]) * 100.0);
<<<<<<< HEAD

                        max = std::max(grid.data[roi_index], max);
=======
>>>>>>> 69ff581e
                        ++roi_index;
                    }
                }

                const int max_occ = 100.0 * probability_grid_->ocupancyThres();
                for (int i = 0; i < grid.data.size(); ++i)
                {
                    if (grid.data[i] >= max_occ)
                        grid.data[i] = 101;
                }

                debug_viz_pub_.publish(grid);
<<<<<<< HEAD
=======
            }
            catch (const tf2::TransformException& e)
            {
                ROS_WARN("Failed to publish debug. Unknown robot pose");
>>>>>>> 69ff581e
            }
        }

        rate.sleep();
    }
}

void ObstacleLayer::timeDecayThread(const double frequency, const double alpha_decay)
{
    ros::Rate rate(frequency);
    while (time_decay_running_ && ros::ok())
    {
        {
            auto lock = probability_grid_->getLock();

            const auto t0 = std::chrono::steady_clock::now();

            const int cells = probability_grid_->dimensions().cells();
            for (int i = 0; i < cells; ++i)
            {
                if (std::abs(probability_grid_->cell(i)) > 0.1)
                    probability_grid_->cell(i) -= probability_grid_->cell(i) * alpha_decay;
            }

            ROS_INFO_STREAM("alpha_decay took " << std::chrono::duration_cast<std::chrono::duration<double>>(
                                                       std::chrono::steady_clock::now() - t0)
                                                       .count());
        }

        rate.sleep();
    }
}
}<|MERGE_RESOLUTION|>--- conflicted
+++ resolved
@@ -230,74 +230,53 @@
 
                 const int top_left_x = std::max(0, robot_map.x() - size_x / 2);
                 const int top_left_y = std::max(0, robot_map.y() - size_y / 2);
-
-                const int actual_size_x =
-                    std::min(probability_grid_->dimensions().size().x() - 1, top_left_x + size_x) - top_left_x;
-                const int actual_size_y =
-                    std::min(probability_grid_->dimensions().size().y() - 1, top_left_x + size_y) - top_left_y;
-
-                const std::size_t capacity = actual_size_x * actual_size_y;
-                if (grid.data.size() != capacity)
-                    grid.data.resize(capacity);
-
-<<<<<<< HEAD
-            if (top_left_x >= 0 && top_left_y >= 0)
-            {
-                auto lock = probability_grid_->getLock();
-
-                int8_t max = 0;
-
-                int roi_index = 0;
-                const int y_size = top_left_y + size_y;
-                for (int y = top_left_y; y < y_size; y++)
+                if (top_left_x >= 0 && top_left_y > 0)
                 {
-                    const int index_start = probability_grid_->dimensions().size().x() * y + top_left_x;
-                    const int index_end = index_start + size_x;
-=======
-                grid.info.origin.position.x = probability_grid_->dimensions().origin().x() +
-                                              top_left_x * probability_grid_->dimensions().resolution();
-                grid.info.origin.position.y = probability_grid_->dimensions().origin().y() +
-                                              top_left_y * probability_grid_->dimensions().resolution();
-
-                grid.header.stamp = ros::Time::now();
-
-                auto lock = probability_grid_->getLock();
-
-                int roi_index = 0;
-                const int y_size = top_left_y + actual_size_y;
-                for (int y = top_left_y; y < y_size; y++)
-                {
-                    const int index_start = probability_grid_->dimensions().size().x() * y + top_left_x;
-                    const int index_end = index_start + actual_size_x;
->>>>>>> 69ff581e
-                    for (int index = index_start; index < index_end; ++index)
+                    const int actual_size_x =
+                        std::min(probability_grid_->dimensions().size().x() - 1, top_left_x + size_x) - top_left_x;
+                    const int actual_size_y =
+                        std::min(probability_grid_->dimensions().size().y() - 1, top_left_x + size_y) - top_left_y;
+
+                    const std::size_t capacity = actual_size_x * actual_size_y;
+                    if (grid.data.size() != capacity)
+                        grid.data.resize(capacity);
+
+                    grid.info.origin.position.x = probability_grid_->dimensions().origin().x() +
+                                                  top_left_x * probability_grid_->dimensions().resolution();
+                    grid.info.origin.position.y = probability_grid_->dimensions().origin().y() +
+                                                  top_left_y * probability_grid_->dimensions().resolution();
+
+                    grid.header.stamp = ros::Time::now();
+
+                    auto lock = probability_grid_->getLock();
+
+                    int roi_index = 0;
+                    const int y_size = top_left_y + actual_size_y;
+                    for (int y = top_left_y; y < y_size; y++)
                     {
-                        grid.data[roi_index] =
-                            static_cast<int8_t>(probability(probability_grid_->cells()[index]) * 100.0);
-<<<<<<< HEAD
-
-                        max = std::max(grid.data[roi_index], max);
-=======
->>>>>>> 69ff581e
-                        ++roi_index;
+                        const int index_start = probability_grid_->dimensions().size().x() * y + top_left_x;
+                        const int index_end = index_start + actual_size_x;
+                        for (int index = index_start; index < index_end; ++index)
+                        {
+                            grid.data[roi_index] =
+                                static_cast<int8_t>(probability(probability_grid_->cells()[index]) * 100.0);
+                            ++roi_index;
+                        }
                     }
+
+                    const int max_occ = 100.0 * probability_grid_->ocupancyThres();
+                    for (int i = 0; i < grid.data.size(); ++i)
+                    {
+                        if (grid.data[i] >= max_occ)
+                            grid.data[i] = 101;
+                    }
+
+                    debug_viz_pub_.publish(grid);
                 }
-
-                const int max_occ = 100.0 * probability_grid_->ocupancyThres();
-                for (int i = 0; i < grid.data.size(); ++i)
-                {
-                    if (grid.data[i] >= max_occ)
-                        grid.data[i] = 101;
-                }
-
-                debug_viz_pub_.publish(grid);
-<<<<<<< HEAD
-=======
             }
             catch (const tf2::TransformException& e)
             {
                 ROS_WARN("Failed to publish debug. Unknown robot pose");
->>>>>>> 69ff581e
             }
         }
 
