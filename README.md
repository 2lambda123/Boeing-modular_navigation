--- conflicted
+++ resolved
@@ -63,12 +63,7 @@
 - Robot knows its location relative to the map (robot is localised) using something like Cartographer
 - Odometry is published
 - There are sufficient sensors to detect any potential obstacles and the sensor data is accurate
-<<<<<<< HEAD
-- `cmd_vel` will be obeyed reasonably faithfully and that the robot can physically achieve the velocities
-and accelerations
-=======
 - `cmd_vel` will be obeyed reasonably faithfully and that the robot can physically achieve the velocities and accelerations
->>>>>>> 9cdd3f53
 - Robot drives reasonably slowly (<0.25 m/s)
 
 ### Limitations
@@ -103,10 +98,7 @@
 For now, there is only one of each layer:
 
 #### Path planning (Hybrid A*)
-<<<<<<< HEAD
-=======
-
->>>>>>> 9cdd3f53
+
 Hybrid A* divides the map into a grid and "explores" it by computing the
 cost required to get to each cell.
 
@@ -214,15 +206,6 @@
 
 ## Requirements Evaluation
 
-<<<<<<< HEAD
-| Requirement | Met? | Comments |
-| ------------| ------- | ---------- |
-| Find a path from start to goal if physically possible            | Yes | If goal is in collision, can resample to a nearby pose |
-| Path must avoid obstacles                                        | Yes | Depth sensor noise means it can not see obstacles lower than a configurable threshold |
-| Path must update in real-time to avoid newly detected obstacles  | Yes | Large maps may slow down planning |
-| Control robot by sending velocity commands                       | Yes | |
-| Robot must be able to drive very close (up to 5cm) to obstacles  | Yes | Can sometimes drive itself into collision and get stuck |
-=======
 | Definition   | Description                                                                               |
 | ------------ | ----------------------------------------------------------------------------------------- |
 | Pose         | A 3D state of the robot (X, Y and orientation)                                            |
@@ -232,5 +215,4 @@
 | Node         | A single point on a trajectory                                                            |
 | Trajectory   | An ordered set of nodes that links the start to the goal.                                 |
 | Path Planning| The process of finding a continuous path from start to goal                               |
-| Trajectory optimisation| The process of refining a trajectory to smooth it and avoid obstacles           |
->>>>>>> 9cdd3f53
+| Trajectory optimisation| The process of refining a trajectory to smooth it and avoid obstacles           |